"use client";

import { useState } from "react";
import { Card } from "@/components/ui/card";
import { Button } from "@/components/ui/button";
import Link from "next/link";
import { ThemeToggle } from "@/components/theme-toggle";
import { FileUpload } from "@/components/file-upload";
import { MultiStepForm, FormData } from "@/components/multi-step-form";
import Image from "next/image";
import { 
  Shield, 
  CheckCircle2, 
  Clock, 
  FileText,
  Phone,
  Users,
  Scale
} from "lucide-react";
import { useLanguage } from "@/contexts/language-context";
import { ImageProcessor, ImageProcessingResult } from "@/lib/image-processor";
import { toast } from "sonner";

type Violation = {
  type: string;
  description: string;
  severity: 'low' | 'medium' | 'high';
  confidence: number;
};

type AnalysisResults = {
  analysisId: string;
  violationsFound: boolean;
  confidence: number;
  violations: Violation[];
  summary: string;
};

export default function Home() {
  const { t, language, setLanguage } = useLanguage();
  const [currentStep, setCurrentStep] = useState<'upload' | 'form' | 'processing' | 'results'>('upload');
  const [selectedFile, setSelectedFile] = useState<File | null>(null);
  const [isProcessing, setIsProcessing] = useState(false);
const [analysisResults, setAnalysisResults] = useState<AnalysisResults | null>(null);

  const handleFileSelect = async (file: File) => {
    try {
      setIsProcessing(true);
      
      // Process the image client-side
      const processor = new ImageProcessor();
      const result: ImageProcessingResult = await processor.processFile(file);
      
      if (result.wasProcessed) {
        toast.success("Image enhanced automatically", {
          description: `Quality score: ${result.quality.toFixed(0)}%`,
        });
      }
      
      setSelectedFile(result.processedFile);
      
      // Auto-advance to form step
      setTimeout(() => {
        setCurrentStep('form');
        setIsProcessing(false);
      }, 500);
      
    } catch (error) {
      console.error('File processing error:', error);
      toast.error("Failed to process file", {
        description: "Please try a different file or format.",
      });
      setIsProcessing(false);
    }
  };

const handleFormSubmit = async (_formData: FormData) => {
    if (!selectedFile) {
      toast.error("Please select a file first");
      return;
    }

    try {
      setIsProcessing(true);
      setCurrentStep('processing');

      // Get pre-signed URL from our API
      const uploadResponse = await fetch('/api/upload', {
        method: 'POST',
        headers: {
          'Content-Type': 'application/json',
        },
        body: JSON.stringify({
          fileName: selectedFile.name,
          contentType: selectedFile.type,
          fileSize: selectedFile.size,
        }),
      });

      if (!uploadResponse.ok) {
        throw new Error('Failed to get upload URL');
      }

      const { data: uploadData } = await uploadResponse.json();

      // Upload file to S3 (in a real implementation)
      await new Promise(resolve => setTimeout(resolve, 2000)); // Simulate upload

      // Trigger analysis
      const analysisResponse = await fetch('/api/upload', {
        method: 'PUT',
        headers: {
          'Content-Type': 'application/json',
        },
        body: JSON.stringify({
          uploadId: uploadData.uploadId,
          s3Key: uploadData.s3Key,
          analysisId: uploadData.analysisId,
        }),
      });

      if (!analysisResponse.ok) {
        throw new Error('Failed to start analysis');
      }

      // Simulate analysis process
      await new Promise(resolve => setTimeout(resolve, 3000));

      // Mock results for demo
const mockResults: AnalysisResults = {
        analysisId: uploadData.analysisId,
        violationsFound: true,
        confidence: 0.87,
        violations: [
          {
            type: "Minimum Wage",
            description: "Potential minimum wage violation detected",
            severity: "high",
            confidence: 0.92,
          },
          {
            type: "Overtime Pay",
            description: "Missing overtime compensation",
            severity: "medium", 
            confidence: 0.78,
          },
        ],
        summary: "Our analysis found potential violations in your pay stub. An attorney will review your case.",
      };

      setAnalysisResults(mockResults);
      setCurrentStep('results');
      setIsProcessing(false);
      
      toast.success("Analysis complete!", {
        description: "Potential violations were detected in your pay stub.",
      });

    } catch (error) {
      console.error('Submission error:', error);
      toast.error("Analysis failed", {
        description: "Please try again or contact support.",
      });
      setIsProcessing(false);
      setCurrentStep('form');
    }
  };

  const resetFlow = () => {
    setCurrentStep('upload');
    setSelectedFile(null);
    setAnalysisResults(null);
  };

return (
    <div className="min-h-screen bg-white text-gray-900 dark:bg-gray-900 dark:text-gray-100">
      {/* Header */}
      <header className="border-b border-gray-200 dark:border-gray-800 bg-white dark:bg-gray-900">
        <div className="container mx-auto px-4 py-4">
          <div className="flex items-center justify-between">
<div className="flex items-center gap-2">
              <Image src="/logo.svg" alt="Logo" width={28} height={28} priority />
              <span className="font-semibold text-lg tracking-tight">WageViolation.ai</span>
            </div>

            <nav className="hidden md:flex items-center gap-6 text-sm">
              <a href="#how-it-works" className="text-gray-600 hover:text-gray-900 dark:text-gray-300 dark:hover:text-white">How it works</a>
              <a href="#what-we-check" className="text-gray-600 hover:text-gray-900 dark:text-gray-300 dark:hover:text-white">What we check</a>
              <a href="#security" className="text-gray-600 hover:text-gray-900 dark:text-gray-300 dark:hover:text-white">Security</a>
              <a href="#faq" className="text-gray-600 hover:text-gray-900 dark:text-gray-300 dark:hover:text-white">FAQ</a>
            </nav>
            
            <div className="flex items-center gap-3">
              {/* Language Toggle */}
              <div className="hidden sm:flex bg-gray-100 dark:bg-gray-800 rounded-lg p-1">
                <button
                  onClick={() => setLanguage('en')}
                  className={`px-3 py-1 rounded text-sm font-medium transition-colors ${
                    language === 'en' 
                      ? 'bg-white dark:bg-gray-700 text-blue-600 dark:text-blue-400 shadow-sm'
                      : 'text-gray-600 dark:text-gray-400 hover:text-gray-900 dark:hover:text-gray-200'
                  }`}
                >
                  EN
                </button>
                <button
                  onClick={() => setLanguage('es')}
                  className={`px-3 py-1 rounded text-sm font-medium transition-colors ${
                    language === 'es' 
                      ? 'bg-white dark:bg-gray-700 text-blue-600 dark:text-blue-400 shadow-sm'
                      : 'text-gray-600 dark:text-gray-400 hover:text-gray-900 dark:hover:text-gray-200'
                  }`}
                >
                  ES
                </button>
              </div>
              
              <Link href="/sign-in" className="hidden sm:inline-block text-sm text-gray-600 hover:text-gray-900 dark:text-gray-300 dark:hover:text-white">Sign in</Link>
              <a href="#upload" className="inline-flex items-center rounded-md bg-blue-600 px-4 py-2 text-sm font-medium text-white hover:bg-blue-700">Get started</a>
              <ThemeToggle />
            </div>
          </div>
        </div>
      </header>

<main className="container mx-auto px-4 py-12 max-w-6xl">
        {/* Hero Section */}
        <div className="text-center mb-16">
          <div className="inline-flex items-center justify-center w-16 h-16 bg-blue-100 dark:bg-blue-900/20 rounded-full mb-6">
            <Scale className="w-8 h-8 text-blue-600 dark:text-blue-400" />
          </div>
          
          <h1 className="text-4xl sm:text-5xl font-bold mb-4 text-gray-900 dark:text-white">
            {t("title")}
          </h1>
<<<<<<< HEAD
        </div>
        <p className="text-lg sm:text-xl text-muted-foreground max-w-2xl mx-auto px-4 mb-8">
          A modern full-stack TypeScript starter with authentication, database, and UI components
        </p>
        
        <div className="flex flex-col sm:flex-row gap-4 justify-center items-center">
          <HeroAuthButtons />
          <Button 
            asChild 
            className="bg-blue-600 hover:bg-blue-700 text-white font-medium px-6 py-3"
          >
            <a href="/paystub">
              Check Pay Stub Violations
            </a>
          </Button>
          <Button 
            asChild 
            variant="outline"
            className="border-gray-300 text-gray-700 hover:bg-gray-50 font-medium px-6 py-3"
          >
            <a href="/internal">
              Internal Portal
            </a>
          </Button>
        </div>
      </div>

      <main className="container mx-auto px-4 sm:px-6 pb-12 sm:pb-8 max-w-5xl">
        {/* Project Overview */}
        <div className="text-center mb-8">
          <div className="text-4xl sm:text-5xl mb-2">🚀</div>
          <div className="font-bold text-lg sm:text-xl mb-2">Modern Full-Stack Starter</div>
          <div className="text-sm sm:text-base text-muted-foreground max-w-2xl mx-auto">
            This project includes everything you need to build a modern web application with TypeScript, 
            authentication, database integration, and a beautiful UI component library.
=======
          
          <p className="text-lg sm:text-xl text-gray-600 dark:text-gray-400 max-w-3xl mx-auto mb-8">
            {t("subtitle")}
          </p>
          <div className="flex items-center justify-center gap-3">
            <a href="#upload" className="inline-flex items-center rounded-md bg-blue-600 px-5 py-3 text-sm font-medium text-white hover:bg-blue-700">Start free analysis</a>
            <a href="#how-it-works" className="inline-flex items-center rounded-md border px-5 py-3 text-sm font-medium text-gray-700 hover:bg-gray-50 dark:text-gray-200 dark:border-gray-700 dark:hover:bg-gray-800">How it works</a>
>>>>>>> 96705c8c
          </div>

          {/* Progress Indicator */}
          <div className="flex items-center justify-center gap-2 mb-8">
            <div className={`flex items-center gap-2 ${
              currentStep === 'upload' || currentStep === 'form' || currentStep === 'processing' || currentStep === 'results' 
                ? 'text-blue-600 dark:text-blue-400' 
                : 'text-gray-400'
            }`}>
              <FileText className="w-4 h-4" />
              <span className="text-sm font-medium">Upload</span>
            </div>
            
            <div className={`w-8 h-0.5 ${
              currentStep === 'form' || currentStep === 'processing' || currentStep === 'results' 
                ? 'bg-blue-600 dark:bg-blue-400' 
                : 'bg-gray-300 dark:bg-gray-600'
            }`} />
            
            <div className={`flex items-center gap-2 ${
              currentStep === 'form' || currentStep === 'processing' || currentStep === 'results' 
                ? 'text-blue-600 dark:text-blue-400' 
                : 'text-gray-400'
            }`}>
              <Users className="w-4 h-4" />
              <span className="text-sm font-medium">Information</span>
            </div>
            
            <div className={`w-8 h-0.5 ${
              currentStep === 'processing' || currentStep === 'results' 
                ? 'bg-blue-600 dark:bg-blue-400' 
                : 'bg-gray-300 dark:bg-gray-600'
            }`} />
            
            <div className={`flex items-center gap-2 ${
              currentStep === 'processing' || currentStep === 'results' 
                ? 'text-blue-600 dark:text-blue-400' 
                : 'text-gray-400'
            }`}>
              <Clock className="w-4 h-4" />
              <span className="text-sm font-medium">Analysis</span>
            </div>
            
            <div className={`w-8 h-0.5 ${
              currentStep === 'results' 
                ? 'bg-blue-600 dark:bg-blue-400' 
                : 'bg-gray-300 dark:bg-gray-600'
            }`} />
            
            <div className={`flex items-center gap-2 ${
              currentStep === 'results' 
                ? 'text-blue-600 dark:text-blue-400' 
                : 'text-gray-400'
            }`}>
              <CheckCircle2 className="w-4 h-4" />
              <span className="text-sm font-medium">Results</span>
            </div>
          </div>
        </div>

        {/* Marketing Sections */}
        <section id="how-it-works" className="py-8">
          <h2 className="text-2xl font-semibold text-center mb-6 text-gray-900 dark:text-white">How it works</h2>
          <div className="grid grid-cols-1 md:grid-cols-3 gap-4">
            <Card className="p-6 text-center">
              <div className="w-10 h-10 rounded-full bg-blue-50 dark:bg-blue-900/30 flex items-center justify-center mx-auto mb-3">
                <FileText className="w-5 h-5 text-blue-600 dark:text-blue-400" />
              </div>
              <h3 className="font-medium mb-1">1. Upload your pay stub</h3>
              <p className="text-sm text-gray-600 dark:text-gray-400">Take a photo or upload a PDF of your pay stub. We automatically enhance image quality.</p>
            </Card>
            <Card className="p-6 text-center">
              <div className="w-10 h-10 rounded-full bg-blue-50 dark:bg-blue-900/30 flex items-center justify-center mx-auto mb-3">
                <Users className="w-5 h-5 text-blue-600 dark:text-blue-400" />
              </div>
              <h3 className="font-medium mb-1">2. Tell us about you</h3>
              <p className="text-sm text-gray-600 dark:text-gray-400">Provide basic information so we can tailor the analysis and connect you with help if needed.</p>
            </Card>
            <Card className="p-6 text-center">
              <div className="w-10 h-10 rounded-full bg-blue-50 dark:bg-blue-900/30 flex items-center justify-center mx-auto mb-3">
                <CheckCircle2 className="w-5 h-5 text-blue-600 dark:text-blue-400" />
              </div>
              <h3 className="font-medium mb-1">3. Get results</h3>
              <p className="text-sm text-gray-600 dark:text-gray-400">See potential violations in seconds, with clear next steps and optional attorney follow‑up.</p>
            </Card>
          </div>
        </section>

        <section id="what-we-check" className="py-8">
          <h2 className="text-2xl font-semibold text-center mb-6 text-gray-900 dark:text-white">What we check</h2>
          <div className="grid grid-cols-1 md:grid-cols-2 lg:grid-cols-4 gap-4">
            <Card className="p-5">
              <h4 className="font-medium mb-1">Minimum Wage</h4>
              <p className="text-sm text-gray-600 dark:text-gray-400">Verify hourly rates meet California state and local requirements.</p>
            </Card>
            <Card className="p-5">
              <h4 className="font-medium mb-1">Overtime</h4>
              <p className="text-sm text-gray-600 dark:text-gray-400">Check daily/weekly overtime and double-time calculations.</p>
            </Card>
            <Card className="p-5">
              <h4 className="font-medium mb-1">Meal & Rest Breaks</h4>
              <p className="text-sm text-gray-600 dark:text-gray-400">Identify premiums owed when breaks are missed, short, or late.</p>
            </Card>
            <Card className="p-5">
              <h4 className="font-medium mb-1">Pay Stub Info</h4>
              <p className="text-sm text-gray-600 dark:text-gray-400">Confirm required items: employer details, hours, rates, deductions, and dates.</p>
            </Card>
          </div>
        </section>

        <section id="security" className="py-8">
          <h2 className="text-2xl font-semibold text-center mb-6 text-gray-900 dark:text-white">Security & privacy</h2>
          <div className="grid grid-cols-1 md:grid-cols-3 gap-4">
            <Card className="p-5">
              <Shield className="w-6 h-6 text-blue-600 mb-2" />
              <h4 className="font-medium mb-1">Your data, protected</h4>
              <p className="text-sm text-gray-600 dark:text-gray-400">Encrypted transfer and strict access controls. We keep your data confidential.</p>
            </Card>
            <Card className="p-5">
              <Clock className="w-6 h-6 text-blue-600 mb-2" />
              <h4 className="font-medium mb-1">Fast & accurate</h4>
              <p className="text-sm text-gray-600 dark:text-gray-400">Results typically in under 60 seconds with clear, human‑readable summaries.</p>
            </Card>
            <Card className="p-5">
              <Scale className="w-6 h-6 text-blue-600 mb-2" />
              <h4 className="font-medium mb-1">Attorney‑ready</h4>
              <p className="text-sm text-gray-600 dark:text-gray-400">Optional attorney follow‑up to review findings and discuss your options.</p>
            </Card>
          </div>
        </section>

        <section id="faq" className="py-8">
          <h2 className="text-2xl font-semibold text-center mb-6 text-gray-900 dark:text-white">FAQ</h2>
          <div className="grid grid-cols-1 md:grid-cols-2 gap-4">
            <Card className="p-5">
              <h4 className="font-medium mb-1">Is this legal advice?</h4>
              <p className="text-sm text-gray-600 dark:text-gray-400">No. Our analysis is informational and not a substitute for advice from a licensed attorney.</p>
            </Card>
            <Card className="p-5">
              <h4 className="font-medium mb-1">Which states are supported?</h4>
              <p className="text-sm text-gray-600 dark:text-gray-400">This MVP focuses on California. Additional states are coming soon.</p>
            </Card>
            <Card className="p-5">
              <h4 className="font-medium mb-1">What files can I upload?</h4>
              <p className="text-sm text-gray-600 dark:text-gray-400">PDF, JPG, or PNG up to 10MB. Clear images produce the best results.</p>
            </Card>
            <Card className="p-5">
              <h4 className="font-medium mb-1">Will someone contact me?</h4>
              <p className="text-sm text-gray-600 dark:text-gray-400">Only if you consent. You can request an attorney to review your results.</p>
            </Card>
          </div>
        </section>

        {/* Main Content */}
        <div className="space-y-10">
          {currentStep === 'upload' && (
            <div id="upload" className="space-y-6">
              <FileUpload 
                onFileSelect={handleFileSelect} 
                isProcessing={isProcessing}
              />
              
              {/* Trust Indicators */}
              <div className="grid grid-cols-1 sm:grid-cols-3 gap-4 mt-4">
                <Card className="p-4 text-center">
                  <Shield className="w-8 h-8 text-blue-600 dark:text-blue-400 mx-auto mb-2" />
                  <h3 className="font-semibold text-sm mb-1">Secure & Private</h3>
                  <p className="text-xs text-gray-600 dark:text-gray-400">
                    Your data is encrypted and protected
                  </p>
                </Card>
                
                <Card className="p-4 text-center">
                  <Clock className="w-8 h-8 text-blue-600 dark:text-blue-400 mx-auto mb-2" />
                  <h3 className="font-semibold text-sm mb-1">Fast Analysis</h3>
                  <p className="text-xs text-gray-600 dark:text-gray-400">
                    Results in under 60 seconds
                  </p>
                </Card>
                
                <Card className="p-4 text-center">
                  <Scale className="w-8 h-8 text-blue-600 dark:text-blue-400 mx-auto mb-2" />
                  <h3 className="font-semibold text-sm mb-1">Legal Experts</h3>
                  <p className="text-xs text-gray-600 dark:text-gray-400">
                    Reviewed by employment attorneys
                  </p>
                </Card>
              </div>
            </div>
          )}

          {currentStep === 'form' && (
            <MultiStepForm 
              onSubmit={handleFormSubmit}
              isSubmitting={isProcessing}
            />
          )}

          {currentStep === 'processing' && (
            <Card className="p-8 text-center">
              <div className="w-16 h-16 border-4 border-blue-600 border-t-transparent rounded-full animate-spin mx-auto mb-6" />
              <h2 className="text-2xl font-semibold mb-2">{t("processingTitle")}</h2>
              <p className="text-gray-600 dark:text-gray-400 mb-6">{t("processingSubtitle")}</p>
              
              <div className="space-y-3 max-w-md mx-auto">
                <div className="flex items-center gap-3 text-left">
                  <div className="w-2 h-2 bg-green-500 rounded-full" />
                  <span className="text-sm">{t("uploading")}</span>
                </div>
                <div className="flex items-center gap-3 text-left">
                  <div className="w-2 h-2 bg-blue-500 rounded-full animate-pulse" />
                  <span className="text-sm">{t("processing")}</span>
                </div>
                <div className="flex items-center gap-3 text-left">
                  <div className="w-2 h-2 bg-gray-300 rounded-full" />
                  <span className="text-sm text-gray-500">{t("analyzing")}</span>
                </div>
              </div>
            </Card>
          )}

          {currentStep === 'results' && analysisResults && (
            <div className="space-y-6">
              <Card className={`p-6 text-center ${
                analysisResults.violationsFound 
                  ? 'border-orange-200 bg-orange-50 dark:border-orange-800 dark:bg-orange-950/20' 
                  : 'border-green-200 bg-green-50 dark:border-green-800 dark:bg-green-950/20'
              }`}>
                <div className={`w-16 h-16 rounded-full flex items-center justify-center mx-auto mb-4 ${
                  analysisResults.violationsFound 
                    ? 'bg-orange-100 dark:bg-orange-900/30' 
                    : 'bg-green-100 dark:bg-green-900/30'
                }`}>
                  {analysisResults.violationsFound ? (
                    <Scale className="w-8 h-8 text-orange-600 dark:text-orange-400" />
                  ) : (
                    <CheckCircle2 className="w-8 h-8 text-green-600 dark:text-green-400" />
                  )}
                </div>
                
                <h2 className="text-2xl font-semibold mb-2">
                  {analysisResults.violationsFound ? t("violationsFound") : t("noViolations")}
                </h2>
                
                <p className="text-gray-600 dark:text-gray-400 mb-6">
                  {analysisResults.summary}
                </p>

                {analysisResults.violationsFound && (
                  <div className="space-y-3 max-w-md mx-auto">
{analysisResults.violations.map((violation: Violation, index: number) => (
                      <div key={index} className="bg-white dark:bg-gray-800 rounded-lg p-4 text-left">
                        <div className="flex items-start gap-3">
                          <div className={`w-2 h-2 rounded-full mt-2 ${
                            violation.severity === 'high' 
                              ? 'bg-red-500' 
                              : 'bg-yellow-500'
                          }`} />
                          <div>
                            <h4 className="font-medium text-sm">{violation.type}</h4>
                            <p className="text-xs text-gray-600 dark:text-gray-400 mt-1">
                              {violation.description}
                            </p>
                            <p className="text-xs text-gray-500 dark:text-gray-500 mt-2">
                              Confidence: {Math.round(violation.confidence * 100)}%
                            </p>
                          </div>
                        </div>
                      </div>
                    ))}
                  </div>
                )}
                
                <div className="flex flex-col sm:flex-row gap-3 justify-center mt-8">
                  <Button className="flex items-center gap-2">
                    <Phone className="w-4 h-4" />
                    {t("contactAttorney")}
                  </Button>
                  <Button variant="outline" onClick={resetFlow}>
                    Analyze Another Pay Stub
                  </Button>
                </div>
              </Card>
            </div>
          )}
        </div>
      </main>

      {/* Footer */}
      <footer className="border-t border-gray-200 dark:border-gray-800 mt-16">
        <div className="container mx-auto px-4 py-8">
          <div className="text-center text-sm text-gray-600 dark:text-gray-400">
            <div className="flex flex-col sm:flex-row items-center justify-center gap-4 mb-4">
              <span>© 2025 WageViolation.ai</span>
              <span>•</span>
              <Link href="/privacy" className="hover:text-gray-900 dark:hover:text-gray-200 transition-colors">
                {t("privacyPolicy")}
              </Link>
              <span>•</span>
              <Link href="/terms" className="hover:text-gray-900 dark:hover:text-gray-200 transition-colors">
                {t("termsOfService")}
              </Link>
              <span>•</span>
              <a href="#upload" className="hover:text-gray-900 dark:hover:text-gray-200 transition-colors">
                {t("contactUs")}
              </a>
            </div>
            <p className="text-xs">
              This service is for informational purposes only and does not constitute legal advice.
            </p>
          </div>
        </div>
      </footer>
    </div>
  );
}<|MERGE_RESOLUTION|>--- conflicted
+++ resolved
@@ -233,7 +233,7 @@
           <h1 className="text-4xl sm:text-5xl font-bold mb-4 text-gray-900 dark:text-white">
             {t("title")}
           </h1>
-<<<<<<< HEAD
+feature/paystub-wage-violation-poc-zzw8i50e
         </div>
         <p className="text-lg sm:text-xl text-muted-foreground max-w-2xl mx-auto px-4 mb-8">
           A modern full-stack TypeScript starter with authentication, database, and UI components
@@ -269,17 +269,14 @@
           <div className="text-sm sm:text-base text-muted-foreground max-w-2xl mx-auto">
             This project includes everything you need to build a modern web application with TypeScript, 
             authentication, database integration, and a beautiful UI component library.
-=======
-          
           <p className="text-lg sm:text-xl text-gray-600 dark:text-gray-400 max-w-3xl mx-auto mb-8">
             {t("subtitle")}
           </p>
           <div className="flex items-center justify-center gap-3">
             <a href="#upload" className="inline-flex items-center rounded-md bg-blue-600 px-5 py-3 text-sm font-medium text-white hover:bg-blue-700">Start free analysis</a>
             <a href="#how-it-works" className="inline-flex items-center rounded-md border px-5 py-3 text-sm font-medium text-gray-700 hover:bg-gray-50 dark:text-gray-200 dark:border-gray-700 dark:hover:bg-gray-800">How it works</a>
->>>>>>> 96705c8c
-          </div>
-
+          </div>
+            
           {/* Progress Indicator */}
           <div className="flex items-center justify-center gap-2 mb-8">
             <div className={`flex items-center gap-2 ${
